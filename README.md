--- conflicted
+++ resolved
@@ -1,4 +1,4 @@
-# th2-conn-dirty-tcp-core (3.1.0)
+# th2-conn-dirty-tcp-core (3.1.1)
 
 This is a core library for dirty TCP connections which takes care of:
 
@@ -264,18 +264,15 @@
 
 # Changelog
 
+## 3.1.1
+* ability to override default book name. 
+
 ## 3.1.0
 
 * add support for th2 transport protocol
 * migrated to message batcher from common-utils
-<<<<<<< HEAD
-* ability to override default book name. 
-* th2-common updated to `5.3.0`
-* th2-common-utils added `2.1.0` version
-=======
 * th2-common updated to `5.3.2-dev`
 * th2-common-utils added `2.1.1-dev` version
->>>>>>> 7180ef8a
 
 ## 3.0.0
 
