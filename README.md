--- conflicted
+++ resolved
@@ -1,8 +1,4 @@
-<<<<<<< HEAD
-# th2-conn-dirty-tcp-core (3.1.1)
-=======
-# th2-conn-dirty-tcp-core (3.5.0)
->>>>>>> 9f1e93ff
+# th2-conn-dirty-tcp-core (3.5.1)
 
 This is a core library for dirty TCP connections which takes care of:
 
@@ -270,10 +266,9 @@
 
 # Changelog
 
-<<<<<<< HEAD
-## 3.1.1
+## 3.5.1
 * ability to override default book name. 
-=======
+
 ## 3.5.0
 * add recovering subscriptions of channels in the case of failure
 * updated bom: `4.6.1-dev`
@@ -307,7 +302,6 @@
 * updated common: `5.4.0-dev`
 * updated common-utils: `2.2.0-dev`
 * updated kotlin: `1.8.22`
->>>>>>> 9f1e93ff
 
 ## 3.1.0
 
