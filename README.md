--- conflicted
+++ resolved
@@ -1,8 +1,4 @@
-<<<<<<< HEAD
 # th2-conn-dirty-tcp-core (3.0.0)
-=======
-# th2-conn-dirty-tcp-core (2.2.2)
->>>>>>> 82de061b
 
 This is a core library for dirty TCP connections which takes care of:
 
@@ -254,11 +250,9 @@
 
 # Changelog
 
-<<<<<<< HEAD
 ## 3.0.0
 
 * add support for session groups, books and pages
-=======
 ## 2.2.2
 
 * fix `move` action in mangler not being marked as applied
@@ -271,7 +265,6 @@
 ## 2.2.0
 
 * add basic mangler
->>>>>>> 82de061b
 
 ## 2.1.0
 
