plugins {
    id 'maven-publish'
    id 'signing'
    id 'org.jetbrains.kotlin.jvm' version "${kotlin_version}"
    id "io.github.gradle-nexus.publish-plugin" version '1.1.0'
}

ext {
    sharedDir = file("${project.rootDir}/shared")
}

group = 'com.exactpro.th2'
version = release_version

sourceCompatibility = 11
targetCompatibility = 11

compileKotlin.kotlinOptions {
    jvmTarget = '11'
    freeCompilerArgs += '-XXLanguage:+UnitConversion'
}

compileTestKotlin.kotlinOptions {
    jvmTarget = '11'
    freeCompilerArgs += '-XXLanguage:+UnitConversion'
}

repositories {
    mavenCentral()

    maven {
        url 'https://s01.oss.sonatype.org/content/repositories/snapshots/'
    }

    maven {
        url 'https://s01.oss.sonatype.org/content/repositories/releases/'
    }

    mavenLocal()

    configurations.all {
        resolutionStrategy.cacheChangingModulesFor 0, 'seconds'
        resolutionStrategy.cacheDynamicVersionsFor 0, 'seconds'
    }
}

jar {
    manifest {
        attributes(
                'Created-By': "${System.getProperty('java.version')} (${System.getProperty('java.vendor')})",
                'Specification-Title': '',
                'Specification-Vendor': 'Exactpro Systems LLC',
                'Implementation-Title': project.archivesBaseName,
                'Implementation-Vendor': 'Exactpro Systems LLC',
                'Implementation-Vendor-Id': 'com.exactpro',
                'Implementation-Version': project.version
        )
    }
}

java {
    withJavadocJar()
    withSourcesJar()
}

// conditionals for publications
tasks.withType(PublishToMavenRepository) {
    onlyIf {
        (repository == publishing.repositories.nexusRepository &&
                project.hasProperty('nexus_user') &&
                project.hasProperty('nexus_password') &&
                project.hasProperty('nexus_url')) ||
                (repository == publishing.repositories.sonatype &&
                        project.hasProperty('sonatypeUsername') &&
                        project.hasProperty('sonatypePassword')) ||
                (repository == publishing.repositories.localRepo)
    }
}

tasks.withType(Sign) {
    onlyIf {
        project.hasProperty('signingKey') && project.hasProperty('signingPassword')
    }
}

// disable running task 'initializeSonatypeStagingRepository' on a gitlab
tasks.whenTaskAdded { task ->
    if (task.name == 'initializeSonatypeStagingRepository' &&
            !(project.hasProperty('sonatypeUsername') && project.hasProperty('sonatypePassword'))
    ) {
        task.enabled = false
    }
}

publishing {
    publications {
        mavenJava(MavenPublication) {
            from components.java

            pom {
                name = rootProject.name
                packaging = 'jar'
                description = rootProject.description
                url = vcs_url

                scm {
                    url = vcs_url
                }

                licenses {
                    license {
                        name = 'The Apache License, Version 2.0'
                        url = 'http://www.apache.org/licenses/LICENSE-2.0.txt'
                    }
                }

                developers {
                    developer {
                        id = 'developer'
                        name = 'developer'
                        email = 'developer@exactpro.com'
                    }
                }
            }
        }
    }

    repositories {
        maven {
            name = 'localRepo'
            url = sharedDir
        }

        //Nexus repo to publish from gitlab
        maven {
            name = 'nexusRepository'
            url = project.findProperty('nexus_url')

            credentials {
                username = project.findProperty('nexus_user')
                password = project.findProperty('nexus_password')
            }
        }
    }
}

nexusPublishing {
    repositories {
        sonatype {
            nexusUrl.set(uri('https://s01.oss.sonatype.org/service/local/'))
            snapshotRepositoryUrl.set(uri('https://s01.oss.sonatype.org/content/repositories/snapshots/'))
        }
    }
}

signing {
    def signingKey = findProperty("signingKey")
    def signingPassword = findProperty("signingPassword")
    useInMemoryPgpKeys(signingKey, signingPassword)
    sign publishing.publications.mavenJava
}

clean {
    delete sharedDir
}

dependencies {
    api platform('com.exactpro.th2:bom:4.1.0')

<<<<<<< HEAD
    implementation group: 'com.exactpro.th2', name: 'common', version: '3.44.0-TH2-3789-vulnerability-fix-3932609866-53c07d3-SNAPSHOT'
    implementation group: 'com.exactpro.th2', name: 'common-utils', version: '0.0.2'
=======
    implementation group: 'com.exactpro.th2', name: 'common', version: '3.44.0'
    implementation group: 'com.exactpro.th2', name: 'common-utils', version: '0.0.3'
>>>>>>> 2ca0f5b9
    implementation group: 'com.exactpro.th2', name: 'netty-bytebuf-utils', version: '0.0.1'

    implementation 'org.slf4j:slf4j-api'

    implementation group: 'org.jetbrains.kotlin', name: 'kotlin-stdlib-jdk8', version: kotlin_version
    implementation group: 'org.jetbrains.kotlin', name: 'kotlin-reflect', version: kotlin_version

    implementation group: 'com.fasterxml.jackson.datatype', name: 'jackson-datatype-jsr310'
    implementation group: 'com.fasterxml.jackson.module', name: 'jackson-module-kotlin', version: '2.11.2'
    implementation group: 'io.github.microutils', name: 'kotlin-logging', version: '1.7.9'
    implementation group: 'io.netty', name: 'netty-all', version: '4.1.86.Final'
    implementation group: 'org.jctools', name: 'jctools-core', version: '3.3.0'

    testImplementation group: 'org.jetbrains.kotlin', name: 'kotlin-test-junit5', version: kotlin_version
}
dependencyLocking {    
    lockAllConfigurations()
}<|MERGE_RESOLUTION|>--- conflicted
+++ resolved
@@ -167,13 +167,8 @@
 dependencies {
     api platform('com.exactpro.th2:bom:4.1.0')
 
-<<<<<<< HEAD
-    implementation group: 'com.exactpro.th2', name: 'common', version: '3.44.0-TH2-3789-vulnerability-fix-3932609866-53c07d3-SNAPSHOT'
-    implementation group: 'com.exactpro.th2', name: 'common-utils', version: '0.0.2'
-=======
     implementation group: 'com.exactpro.th2', name: 'common', version: '3.44.0'
     implementation group: 'com.exactpro.th2', name: 'common-utils', version: '0.0.3'
->>>>>>> 2ca0f5b9
     implementation group: 'com.exactpro.th2', name: 'netty-bytebuf-utils', version: '0.0.1'
 
     implementation 'org.slf4j:slf4j-api'
