--- conflicted
+++ resolved
@@ -164,11 +164,7 @@
         exclude group: 'com.exactpro.th2', module: 'cradle-core'
         exclude group: 'com.exactpro.th2', module: 'cradle-cassandra'
     }
-<<<<<<< HEAD
-    implementation group: 'com.exactpro.th2', name: 'common-utils', version: '2.1.0-TH2-4991-+'
-=======
     implementation group: 'com.exactpro.th2', name: 'common-utils', version: '2.1.1-dev'
->>>>>>> 7180ef8a
     implementation group: 'com.exactpro.th2', name: 'netty-bytebuf-utils', version: '0.0.1'
 
     implementation 'org.slf4j:slf4j-api'
