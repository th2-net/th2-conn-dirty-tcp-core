--- conflicted
+++ resolved
@@ -64,31 +64,6 @@
     useJUnitPlatform()
 }
 
-<<<<<<< HEAD
-dependencies {
-    api platform('com.exactpro.th2:bom:4.1.0')
-
-    implementation group: 'com.exactpro.th2', name: 'common', version: '3.44.0'
-    implementation group: 'com.exactpro.th2', name: 'common-utils', version: '0.0.3'
-    implementation group: 'com.exactpro.th2', name: 'netty-bytebuf-utils', version: '0.0.1'
-
-    implementation 'org.slf4j:slf4j-api'
-
-    implementation group: 'org.jetbrains.kotlin', name: 'kotlin-stdlib-jdk8', version: kotlin_version
-    implementation group: 'org.jetbrains.kotlin', name: 'kotlin-reflect', version: kotlin_version
-
-    implementation group: 'com.fasterxml.jackson.datatype', name: 'jackson-datatype-jsr310'
-    implementation group: 'com.fasterxml.jackson.module', name: 'jackson-module-kotlin', version: '2.11.2'
-    implementation group: 'io.github.microutils', name: 'kotlin-logging', version: '1.7.9'
-    implementation group: 'io.netty', name: 'netty-all', version: '4.1.86.Final'
-    implementation group: 'org.jctools', name: 'jctools-core', version: '3.3.0'
-
-    testImplementation group: 'org.jetbrains.kotlin', name: 'kotlin-test-junit5', version: kotlin_version
-}
-dependencyLocking {    
-    lockAllConfigurations()
-=======
 dependencyCheck {
     suppressionFile = file('suppressions.xml')
->>>>>>> a7b86ef2
 }