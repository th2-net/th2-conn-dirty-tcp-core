/*
 * Copyright 2021-2023 Exactpro (Exactpro Systems Limited)
 *
 * Licensed under the Apache License, Version 2.0 (the "License");
 * you may not use this file except in compliance with the License.
 * You may obtain a copy of the License at
 *
 *     http://www.apache.org/licenses/LICENSE-2.0
 *
 * Unless required by applicable law or agreed to in writing, software
 * distributed under the License is distributed on an "AS IS" BASIS,
 * WITHOUT WARRANTIES OR CONDITIONS OF ANY KIND, either express or implied.
 * See the License for the specific language governing permissions and
 * limitations under the License.
 */

@file:JvmName("Main")

package com.exactpro.th2.conn.dirty.tcp.core

import com.exactpro.th2.common.schema.factory.CommonFactory
import com.exactpro.th2.conn.dirty.tcp.core.api.IHandlerFactory
import com.exactpro.th2.conn.dirty.tcp.core.api.IHandlerSettings
import com.exactpro.th2.conn.dirty.tcp.core.api.IManglerFactory
import com.exactpro.th2.conn.dirty.tcp.core.api.IManglerSettings
import com.exactpro.th2.conn.dirty.tcp.core.api.impl.DummyManglerFactory
import com.exactpro.th2.conn.dirty.tcp.core.util.load
import com.fasterxml.jackson.databind.json.JsonMapper
import com.fasterxml.jackson.databind.module.SimpleModule
<<<<<<< HEAD
import com.fasterxml.jackson.module.kotlin.KotlinFeature
import com.fasterxml.jackson.module.kotlin.KotlinModule
=======
import com.fasterxml.jackson.datatype.jsr310.JavaTimeModule
import com.fasterxml.jackson.module.kotlin.KotlinFeature.NullIsSameAsDefault
import com.fasterxml.jackson.module.kotlin.KotlinModule.Builder
>>>>>>> 2ca0f5b9
import mu.KotlinLogging
import java.util.concurrent.ConcurrentLinkedDeque
import java.util.concurrent.locks.ReentrantLock
import kotlin.concurrent.thread
import kotlin.concurrent.withLock
import kotlin.system.exitProcess

private val LOGGER = KotlinLogging.logger { }

fun main(args: Array<String>) = try {
    val resources = ConcurrentLinkedDeque<Pair<String, () -> Unit>>()

    Runtime.getRuntime().addShutdownHook(thread(start = false, name = "shutdown-hook") {
        resources.descendingIterator().forEach { (resource, destructor) ->
            LOGGER.debug { "Destroying resource: $resource" }
            runCatching(destructor).apply {
                onSuccess { LOGGER.debug { "Successfully destroyed resource: $resource" } }
                onFailure { LOGGER.error(it) { "Failed to destroy resource: $resource" } }
            }
        }
    })

    val factory = runCatching {
        CommonFactory.createFromArguments(*args)
    }.getOrElse {
        LOGGER.error(it) { "Failed to create common factory with arguments: ${args.joinToString(" ")}" }
        CommonFactory()
    }.apply { resources += "factory" to ::close }

    val handlerFactory = load<IHandlerFactory>()
    val manglerFactory = load<IManglerFactory?>() ?: run {
        LOGGER.warn { "No mangler was found. Using a dummy one" }
        DummyManglerFactory
    }

    LOGGER.info { "Loaded protocol handler factory: ${handlerFactory.name}" }
    LOGGER.info { "Loaded protocol mangler factory: ${manglerFactory.name}" }

    val module = SimpleModule()
        .addAbstractTypeMapping(IHandlerSettings::class.java, handlerFactory.settings)
        .addAbstractTypeMapping(IManglerSettings::class.java, manglerFactory.settings)

    val kotlinModule = KotlinModule.Builder()
        .configure(KotlinFeature.NullIsSameAsDefault, true)
        .build()

    val mapper = JsonMapper.builder()
<<<<<<< HEAD
        .addModule(kotlinModule)
=======
        .addModule(Builder().configure(NullIsSameAsDefault, true).build())
        .addModule(JavaTimeModule())
>>>>>>> 2ca0f5b9
        .addModule(module)
        .build()

    val settings = factory.getCustomConfiguration(Settings::class.java, mapper)
    val eventRouter = factory.eventBatchRouter
    val messageRouter = factory.messageRouterMessageGroupBatch

    Microservice(
        factory.rootEventId,
        settings,
        factory::readDictionary,
        eventRouter,
        messageRouter,
        handlerFactory,
        manglerFactory,
        factory.grpcRouter
    ) { resource, destructor ->
        resources += resource to destructor
    }.run()

    LOGGER.info { "Successfully started" }

    ReentrantLock().run {
        val condition = newCondition()
        resources += "await-shutdown" to { withLock(condition::signalAll) }
        withLock(condition::await)
    }

    LOGGER.info { "Finished running" }
} catch (e: Exception) {
    LOGGER.error(e) { "Uncaught exception. Shutting down" }
    exitProcess(1)
}

data class SessionSettings(
    val sessionAlias: String,
    val sessionGroup: String = sessionAlias,
    val handler: IHandlerSettings,
    val mangler: IManglerSettings? = null,
) {
    init {
        require(sessionAlias.isNotBlank()) { "'${::sessionAlias.name}' is blank" }
        require(sessionGroup.isNotBlank()) { "'${::sessionGroup.name}' is blank" }
    }
}

data class Settings(
    val sessions: List<SessionSettings>,
    val ioThreads: Int = sessions.size,
    val appThreads: Int = sessions.size * 2,
    val maxBatchSize: Int = 1000,
    val maxFlushTime: Long = 1000,
    val batchByGroup: Boolean = false,
    val publishSentEvents: Boolean = true,
    val publishConnectEvents: Boolean = true,
    val sendLimit: Long = 0,
    val receiveLimit: Long = 0,
) {
    init {
        require(sessions.isNotEmpty()) { "'${::sessions.name}' is empty" }
        require(ioThreads > 0) { "'${::ioThreads.name}' must be positive" }
        require(appThreads > 0) { "'${::appThreads.name}' must be positive" }
        require(maxBatchSize > 0) { "'${::maxBatchSize.name}' must be positive" }
        require(maxFlushTime > 0) { "'${::maxFlushTime.name}' must be positive" }
        require(sendLimit >= 0) { "'${::sendLimit.name}' cannot be negative" }
        require(receiveLimit >= 0) { "'${::receiveLimit.name}' cannot be negative" }

        val duplicates = sessions.asSequence()
            .map { it.sessionAlias }
            .groupingBy { it }
            .eachCount()
            .asSequence()
            .filter { it.value > 1 }
            .map { it.key }
            .joinToString()

        require(duplicates.isEmpty()) { "Duplicate session aliases: $duplicates" }
    }
}<|MERGE_RESOLUTION|>--- conflicted
+++ resolved
@@ -27,14 +27,9 @@
 import com.exactpro.th2.conn.dirty.tcp.core.util.load
 import com.fasterxml.jackson.databind.json.JsonMapper
 import com.fasterxml.jackson.databind.module.SimpleModule
-<<<<<<< HEAD
-import com.fasterxml.jackson.module.kotlin.KotlinFeature
-import com.fasterxml.jackson.module.kotlin.KotlinModule
-=======
 import com.fasterxml.jackson.datatype.jsr310.JavaTimeModule
 import com.fasterxml.jackson.module.kotlin.KotlinFeature.NullIsSameAsDefault
 import com.fasterxml.jackson.module.kotlin.KotlinModule.Builder
->>>>>>> 2ca0f5b9
 import mu.KotlinLogging
 import java.util.concurrent.ConcurrentLinkedDeque
 import java.util.concurrent.locks.ReentrantLock
@@ -82,12 +77,8 @@
         .build()
 
     val mapper = JsonMapper.builder()
-<<<<<<< HEAD
-        .addModule(kotlinModule)
-=======
         .addModule(Builder().configure(NullIsSameAsDefault, true).build())
         .addModule(JavaTimeModule())
->>>>>>> 2ca0f5b9
         .addModule(module)
         .build()
 
