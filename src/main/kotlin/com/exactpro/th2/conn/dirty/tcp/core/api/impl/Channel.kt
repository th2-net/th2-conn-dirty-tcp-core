/*
 * Copyright 2021-2023 Exactpro (Exactpro Systems Limited)
 *
 * Licensed under the Apache License, Version 2.0 (the "License");
 * you may not use this file except in compliance with the License.
 * You may obtain a copy of the License at
 *
 *     http://www.apache.org/licenses/LICENSE-2.0
 *
 * Unless required by applicable law or agreed to in writing, software
 * distributed under the License is distributed on an "AS IS" BASIS,
 * WITHOUT WARRANTIES OR CONDITIONS OF ANY KIND, either express or implied.
 * See the License for the specific language governing permissions and
 * limitations under the License.
 */

package com.exactpro.th2.conn.dirty.tcp.core.api.impl

import com.exactpro.th2.common.grpc.Direction.FIRST
import com.exactpro.th2.common.grpc.Direction.SECOND
import com.exactpro.th2.common.grpc.Event
import com.exactpro.th2.common.grpc.EventID
import com.exactpro.th2.common.grpc.MessageID
import com.exactpro.th2.common.message.toJson
import com.exactpro.th2.conn.dirty.tcp.core.ChannelFactory.MessageAcceptor
import com.exactpro.th2.conn.dirty.tcp.core.Pipe.Companion.newPipe
import com.exactpro.th2.conn.dirty.tcp.core.RateLimiter
import com.exactpro.th2.conn.dirty.tcp.core.api.IChannel
import com.exactpro.th2.conn.dirty.tcp.core.api.IChannel.Security
import com.exactpro.th2.conn.dirty.tcp.core.api.IChannel.SendMode
import com.exactpro.th2.conn.dirty.tcp.core.api.IHandler
import com.exactpro.th2.conn.dirty.tcp.core.api.IMangler
import com.exactpro.th2.conn.dirty.tcp.core.netty.ITcpChannelHandler
import com.exactpro.th2.conn.dirty.tcp.core.netty.TcpChannel
import com.exactpro.th2.conn.dirty.tcp.core.util.nextMessageId
import com.exactpro.th2.conn.dirty.tcp.core.util.toErrorEvent
import com.exactpro.th2.conn.dirty.tcp.core.util.toEvent
import com.exactpro.th2.netty.bytebuf.util.asExpandable
import com.exactpro.th2.netty.bytebuf.util.isEmpty
import com.exactpro.th2.netty.bytebuf.util.isNotEmpty
import io.netty.buffer.ByteBuf
import io.netty.buffer.ByteBufUtil.hexDump
import io.netty.buffer.Unpooled
import io.netty.channel.EventLoopGroup
import io.netty.handler.traffic.GlobalTrafficShapingHandler
import mu.KotlinLogging
import org.jctools.queues.SpscUnboundedArrayQueue
import java.net.InetSocketAddress
import java.util.concurrent.CompletableFuture
import java.util.concurrent.Executor
import java.util.concurrent.ScheduledExecutorService
import java.util.concurrent.TimeUnit.MILLISECONDS
import java.util.concurrent.locks.ReentrantLock
import kotlin.concurrent.withLock
import com.exactpro.th2.common.event.Event as CommonEvent
import io.netty.util.concurrent.Future as NettyFuture

class Channel(
    override val address: InetSocketAddress,
    override val security: Security,
    override val attributes: Map<String, Any>,
    override val sessionGroup: String,
    override val sessionAlias: String,
    private val autoReconnect: Boolean,
    private val reconnectDelay: Long,
    maxMessageRate: Int,
    private val publishConnectEvents: Boolean,
    private val handler: IHandler,
    private val mangler: IMangler,
    private val onEvent: (Event) -> Unit,
    private val onMessage: MessageAcceptor,
    private val executor: ScheduledExecutorService,
    eventLoopGroup: EventLoopGroup,
    shaper: GlobalTrafficShapingHandler,
    private val eventId: EventID,
) : IChannel, ITcpChannelHandler {
    private val logger = KotlinLogging.logger {}
    private val bookName = eventId.bookName
    private val ioExecutor =
        Executor(executor.newPipe("io-executor-$sessionAlias", SpscUnboundedArrayQueue(65_536), Runnable::run)::send)
    private val sendExecutor =
        Executor(executor.newPipe("send-executor-$sessionAlias", SpscUnboundedArrayQueue(65_536), Runnable::run)::send)
    private val limiter = RateLimiter(maxMessageRate)
    private val channel = TcpChannel(address, security, eventLoopGroup, ioExecutor, shaper, this)
    private val lock = ReentrantLock()

    @Volatile
    private var reconnectEnabled = true

    private var openFuture = CompletableFuture.completedFuture(Unit)
    private var closeFuture = CompletableFuture.completedFuture(Unit)

    private val reconnect: Boolean
        get() = autoReconnect && reconnectEnabled

    override val isOpen: Boolean
        get() = channel.isOpen

    override fun open(): CompletableFuture<Unit> {
        logger.debug { "Trying to connect to: $address (session: $sessionAlias)" }

        reconnectEnabled = autoReconnect

        lock.withLock {
            if (isOpen) {
                logger.warn { "Already connected to: $address (session: $sessionAlias)" }
                return openFuture
            }

            if (!openFuture.isDone) {
                logger.warn { "Already connecting to: $address (session: $sessionAlias)" }
                return openFuture
            }

            openFuture = CompletableFuture()

            val connectTask = object : Runnable {
                override fun run() {
                    if (publishConnectEvents) onInfo("Connecting to: $address (session: $sessionAlias)")

                    val channelFuture = channel.open()

                    channelFuture.onSuccess { openFuture.complete(Unit) }

                    channelFuture.onFailure {
                        onError("Failed to connect to: $address (session: $sessionAlias)", it)

                        when {
                            !reconnect -> openFuture.completeExceptionally(it)
                            !openFuture.isCancelled -> executor.schedule(this, reconnectDelay, MILLISECONDS)
                        }
                    }

                    channelFuture.onCancel {
                        onInfo("Cancelled connect to: $address (session: $sessionAlias)")

                        when {
                            !reconnect -> openFuture.cancel(true)
                            !openFuture.isCancelled -> executor.schedule(this, reconnectDelay, MILLISECONDS)
                        }
                    }
                }
            }

            executor.execute(connectTask)

            return openFuture
        }
    }

    override fun send(
        message: ByteBuf,
        metadata: MutableMap<String, String>,
        eventId: EventID?,
        mode: SendMode,
    ): CompletableFuture<MessageID> = CompletableFuture<MessageID>().apply {
        try {
            lock.lock()
            limiter.acquire()

            check(isOpen) { "Cannot send message. Not connected to: $address (session: $sessionAlias)" }

            val buffer = message.asExpandable()

            if (mode.handle) handler.onOutgoing(this@Channel, buffer, metadata)

            val event = if (mode.mangle && buffer.isReadable) mangler.onOutgoing(this@Channel, buffer, metadata) else null
            val messageId = if(mode.mstoreSend && buffer.isReadable) nextMessageId(bookName, sessionGroup, sessionAlias, SECOND) else null

            // Date from buffer should be copied for prost-processing (mangler.postOutgoing and onMessage handling).
            // The post-processing is executed asynchronously after sending message via tcp channel where original buffer is released
            val data = Unpooled.copiedBuffer(buffer).asReadOnly()
            thenRunAsync({
                runCatching {
<<<<<<< HEAD
                    logger.trace { "Post process of '${messageId?.toJson()}' message id: ${hexDump(data)}" }
                    if (mode.mangle && data.isReadable) mangler.postOutgoing(this@Channel, data, metadata)
                    event?.run { messageId?.run { storeEvent(messageID(messageId), eventId ?: this@Channel.eventId) } }
                    messageId?.run { onMessage.accept(data, messageId, metadata, eventId) }
=======
                    logger.trace { "Post process of '${messageId.toJson()}' message id: ${hexDump(data)}" }
                    if (mode.mangle) mangler.postOutgoing(this@Channel, data, metadata)
                    val resolvedMessageId = runCatching { onMessage.accept(data, messageId, metadata, eventId) }
                        .onFailure { logger.error(it) { "Error while adding message into batcher" } }.getOrNull()
                    runCatching { if(resolvedMessageId != null && event != null) { storeEvent(event.messageID(resolvedMessageId), eventId ?: this@Channel.eventId) } }
                        .onFailure { logger.error(it) { "Error while publishing mangler event." } }
>>>>>>> b30b20ea
                }.onFailure {
                    logger.error(it) { "Post process of '${messageId?.toJson()}' message id failure" }
                }
            }, sendExecutor)

            if(mode.socketSend && buffer.isReadable) {
                channel.send(buffer.asReadOnly()).apply {
                    onSuccess { complete(messageId) }
                    onFailure {
                        logger.error(it) { "TcpChannel.send operation of '${messageId?.toJson()}' message id failure" }
                        completeExceptionally(it)
                    }
                    onCancel { cancel(true) }
                }
            } else {
                complete(messageId)
            }
        } catch (e: Exception) {
            logger.error(e) { "Channel.send operation failure" }
            completeExceptionally(e)
        } finally {
            lock.unlock()
        }
    }

    override fun close(): CompletableFuture<Unit> {
        logger.debug { "Trying to disconnect from: $address (session: $sessionAlias)" }

        reconnectEnabled = false

        lock.withLock {
            if (!isOpen) {
                logger.warn { "Already disconnected from: $address (session: $sessionAlias)" }
                return closeFuture
            }

            if (!closeFuture.isDone) {
                logger.warn { "Already disconnecting from: $address (session: $sessionAlias)" }
                return closeFuture
            }

            if (publishConnectEvents) onInfo("Disconnecting from: $address (session: $sessionAlias)")

            closeFuture = CompletableFuture()
            val channelFuture = channel.close()

            channelFuture.onSuccess { closeFuture.complete(Unit) }

            channelFuture.onFailure {
                onError("Failed to disconnect from: $address (session: $sessionAlias)", it)
                closeFuture.completeExceptionally(it)
            }

            channelFuture.onCancel {
                onInfo("Cancelled disconnect from: $address (session: $sessionAlias)")
                closeFuture.cancel(true)
            }

            return closeFuture
        }
    }

    override fun onOpen() {
        if (publishConnectEvents) onInfo("Connected to: $address (session: $sessionAlias)")
        handler.onOpen(this)
        mangler.onOpen(this)
    }

    override fun onReceive(buffer: ByteBuf): ByteBuf? {
        logger.trace { "Received data on '$sessionAlias' session: ${hexDump(buffer)}" }
        return handler.onReceive(this, buffer)
    }

    override fun onMessage(message: ByteBuf) {
        val messageId = nextMessageId(bookName, sessionGroup, sessionAlias, FIRST)
        logger.trace { "Received message on '$sessionAlias' session: ${hexDump(message)}" }
        val metadata = handler.onIncoming(this, message.asReadOnly(), messageId)
        mangler.onIncoming(this, message.asReadOnly(), metadata, messageId)

        val messageCopy = Unpooled.copiedBuffer(message)
        message.release()

        onMessage.accept(messageCopy, messageId, metadata, null)
    }

    override fun onError(cause: Throwable): Unit = onError("Error on: $address (session: $sessionAlias)", cause)

    override fun onClose() {
        if (publishConnectEvents) onInfo("Disconnected from: $address (session: $sessionAlias)")

        runCatching(handler::onClose).onFailure(::onError)
        runCatching(mangler::onClose).onFailure(::onError)

        if (reconnect) {
            executor.schedule({ if (!isOpen && reconnect) open() }, reconnectDelay, MILLISECONDS)
        }
    }

    private fun onInfo(message: String) {
        logger.info(message)
        storeEvent(message.toEvent(), eventId)
    }

    private fun onError(message: String, cause: Throwable) {
        logger.error(message, cause)
        storeEvent(message.toErrorEvent(cause), eventId)
    }

    private fun storeEvent(event: CommonEvent, parentEventId: EventID) = onEvent(event.toProto(parentEventId))

    companion object {
        @Suppress("UNCHECKED_CAST")
        fun <V, F : NettyFuture<V>> F.onSuccess(action: () -> Unit): F {
            return addListener { if (isSuccess) action() } as F
        }

        @Suppress("UNCHECKED_CAST")
        fun <V, F : NettyFuture<V>> F.onFailure(action: (cause: Throwable) -> Unit): F {
            return addListener { cause()?.run(action) } as F
        }

        @Suppress("UNCHECKED_CAST")
        fun <V, F : NettyFuture<V>> F.onCancel(action: () -> Unit): F {
            return addListener { if (isCancelled) action() } as F
        }
    }
}<|MERGE_RESOLUTION|>--- conflicted
+++ resolved
@@ -172,19 +172,12 @@
             val data = Unpooled.copiedBuffer(buffer).asReadOnly()
             thenRunAsync({
                 runCatching {
-<<<<<<< HEAD
                     logger.trace { "Post process of '${messageId?.toJson()}' message id: ${hexDump(data)}" }
                     if (mode.mangle && data.isReadable) mangler.postOutgoing(this@Channel, data, metadata)
-                    event?.run { messageId?.run { storeEvent(messageID(messageId), eventId ?: this@Channel.eventId) } }
-                    messageId?.run { onMessage.accept(data, messageId, metadata, eventId) }
-=======
-                    logger.trace { "Post process of '${messageId.toJson()}' message id: ${hexDump(data)}" }
-                    if (mode.mangle) mangler.postOutgoing(this@Channel, data, metadata)
-                    val resolvedMessageId = runCatching { onMessage.accept(data, messageId, metadata, eventId) }
+                    val resolvedMessageId = runCatching { if(messageId != null) onMessage.accept(data, messageId, metadata, eventId) else null }
                         .onFailure { logger.error(it) { "Error while adding message into batcher" } }.getOrNull()
                     runCatching { if(resolvedMessageId != null && event != null) { storeEvent(event.messageID(resolvedMessageId), eventId ?: this@Channel.eventId) } }
                         .onFailure { logger.error(it) { "Error while publishing mangler event." } }
->>>>>>> b30b20ea
                 }.onFailure {
                     logger.error(it) { "Post process of '${messageId?.toJson()}' message id failure" }
                 }
