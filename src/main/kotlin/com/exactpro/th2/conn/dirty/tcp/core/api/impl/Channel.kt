/*
 * Copyright 2021-2023 Exactpro (Exactpro Systems Limited)
 *
 * Licensed under the Apache License, Version 2.0 (the "License");
 * you may not use this file except in compliance with the License.
 * You may obtain a copy of the License at
 *
 *     http://www.apache.org/licenses/LICENSE-2.0
 *
 * Unless required by applicable law or agreed to in writing, software
 * distributed under the License is distributed on an "AS IS" BASIS,
 * WITHOUT WARRANTIES OR CONDITIONS OF ANY KIND, either express or implied.
 * See the License for the specific language governing permissions and
 * limitations under the License.
 */

package com.exactpro.th2.conn.dirty.tcp.core.api.impl

import com.exactpro.th2.common.grpc.Direction.FIRST
import com.exactpro.th2.common.grpc.Direction.SECOND
import com.exactpro.th2.common.grpc.Event
import com.exactpro.th2.common.grpc.EventID
import com.exactpro.th2.common.grpc.MessageID
import com.exactpro.th2.common.message.toJson
import com.exactpro.th2.conn.dirty.tcp.core.ChannelFactory.MessageAcceptor
import com.exactpro.th2.conn.dirty.tcp.core.Pipe.Companion.newPipe
import com.exactpro.th2.conn.dirty.tcp.core.RateLimiter
import com.exactpro.th2.conn.dirty.tcp.core.api.IChannel
import com.exactpro.th2.conn.dirty.tcp.core.api.IChannel.Security
import com.exactpro.th2.conn.dirty.tcp.core.api.IChannel.SendMode
import com.exactpro.th2.conn.dirty.tcp.core.api.IHandler
import com.exactpro.th2.conn.dirty.tcp.core.api.IMangler
import com.exactpro.th2.conn.dirty.tcp.core.netty.ITcpChannelHandler
import com.exactpro.th2.conn.dirty.tcp.core.netty.TcpChannel
import com.exactpro.th2.conn.dirty.tcp.core.util.nextMessageId
import com.exactpro.th2.conn.dirty.tcp.core.util.toErrorEvent
import com.exactpro.th2.conn.dirty.tcp.core.util.toEvent
import com.exactpro.th2.netty.bytebuf.util.asExpandable
import com.exactpro.th2.netty.bytebuf.util.isEmpty
import com.exactpro.th2.netty.bytebuf.util.isNotEmpty
import io.netty.buffer.ByteBuf
import io.netty.buffer.ByteBufUtil.hexDump
import io.netty.buffer.Unpooled
import io.netty.channel.EventLoopGroup
import io.netty.handler.traffic.GlobalTrafficShapingHandler
import mu.KotlinLogging
import org.jctools.queues.SpscUnboundedArrayQueue
import java.net.InetSocketAddress
import java.time.Instant
import java.util.HashMap
import java.util.concurrent.CompletableFuture
import java.util.concurrent.Executor
import java.util.concurrent.ScheduledExecutorService
import java.util.concurrent.TimeUnit.MILLISECONDS
import java.util.concurrent.locks.ReentrantLock
import kotlin.concurrent.withLock
import com.exactpro.th2.common.event.Event as CommonEvent
import io.netty.util.concurrent.Future as NettyFuture

class Channel(
    override val address: InetSocketAddress,
    override val security: Security,
    override val attributes: Map<String, Any>,
    override val sessionGroup: String,
    override val sessionAlias: String,
    private val autoReconnect: Boolean,
    private val reconnectDelay: Long,
    maxMessageRate: Int,
    private val publishConnectEvents: Boolean,
    private val handler: IHandler,
    private val mangler: IMangler,
    private val onEvent: (Event) -> Unit,
    private val onMessage: MessageAcceptor,
    private val executor: ScheduledExecutorService,
    eventLoopGroup: EventLoopGroup,
    shaper: GlobalTrafficShapingHandler,
    private val eventId: EventID,
) : IChannel, ITcpChannelHandler {
    private val logger = KotlinLogging.logger {}
    private val bookName = eventId.bookName
    private val ioExecutor =
        Executor(executor.newPipe("io-executor-$sessionAlias", SpscUnboundedArrayQueue(65_536), Runnable::run)::send)
    private val sendExecutor =
        Executor(executor.newPipe("send-executor-$sessionAlias", SpscUnboundedArrayQueue(65_536), Runnable::run)::send)
    private val limiter = RateLimiter(maxMessageRate)
    private val channel = TcpChannel(address, security, eventLoopGroup, ioExecutor, shaper, this)
    private val lock = ReentrantLock()

    @Volatile
    private var reconnectEnabled = true

    private var openFuture = CompletableFuture.completedFuture(Unit)
    private var closeFuture = CompletableFuture.completedFuture(Unit)

    private val reconnect: Boolean
        get() = autoReconnect && reconnectEnabled

    override val isOpen: Boolean
        get() = channel.isOpen

    override fun open(): CompletableFuture<Unit> {
        logger.debug { "Trying to connect to: $address (session: $sessionAlias)" }

        reconnectEnabled = autoReconnect

        lock.withLock {
            if (isOpen) {
                logger.warn { "Already connected to: $address (session: $sessionAlias)" }
                return openFuture
            }

            if (!openFuture.isDone) {
                logger.warn { "Already connecting to: $address (session: $sessionAlias)" }
                return openFuture
            }

            openFuture = CompletableFuture()

            val connectTask = object : Runnable {
                override fun run() {
                    if (publishConnectEvents) onInfo("Connecting to: $address (session: $sessionAlias)")

                    val channelFuture = channel.open()

                    channelFuture.onSuccess { openFuture.complete(Unit) }

                    channelFuture.onFailure {
                        onError("Failed to connect to: $address (session: $sessionAlias)", it)

                        when {
                            !reconnect -> openFuture.completeExceptionally(it)
                            !openFuture.isCancelled -> executor.schedule(this, reconnectDelay, MILLISECONDS)
                        }
                    }

                    channelFuture.onCancel {
                        onInfo("Cancelled connect to: $address (session: $sessionAlias)")

                        when {
                            !reconnect -> openFuture.cancel(true)
                            !openFuture.isCancelled -> executor.schedule(this, reconnectDelay, MILLISECONDS)
                        }
                    }
                }
            }

            executor.execute(connectTask)

            return openFuture
        }
    }

    override fun send(
        message: ByteBuf,
        metadata: MutableMap<String, String>,
        eventId: EventID?,
        mode: SendMode,
    ): CompletableFuture<MessageID> = CompletableFuture<Pair<MessageID, Instant>>().apply {
        try {
            lock.lock()
            limiter.acquire()

            check(isOpen) { "Cannot send message. Not connected to: $address (session: $sessionAlias)" }

            val buffer = message.asExpandable()

            if (mode.handle) handler.onOutgoing(this@Channel, buffer, metadata)

            val event = if (mode.mangle && buffer.isReadable) mangler.onOutgoing(this@Channel, buffer, metadata) else null
            val messageId = if(mode.mstoreSend && buffer.isReadable) nextMessageId(bookName, sessionGroup, sessionAlias, SECOND) else null

            // Date from buffer should be copied for prost-processing (mangler.postOutgoing and onMessage handling).
            // The post-processing is executed asynchronously after sending message via tcp channel where original buffer is released
            val data = Unpooled.copiedBuffer(buffer).asReadOnly()
            thenAcceptAsync({ (messageId, sendingTimestamp) ->
                runCatching {
<<<<<<< HEAD
                    logger.trace { "Post process of '${messageId?.toJson()}' message id: ${hexDump(data)}" }
                    if (mode.mangle && data.isReadable) mangler.postOutgoing(this@Channel, data, metadata)
                    val resolvedMessageId = runCatching { if(messageId != null) onMessage.accept(data, messageId, metadata, eventId) else null }
=======
                    logger.trace { "Post process of '${messageId.toJson()}' message id: ${hexDump(data)}" }
                    if (mode.mangle) mangler.postOutgoing(this@Channel, data, metadata)
                    metadata[IChannel.OPERATION_TIMESTAMP_PROPERTY] = sendingTimestamp.toString()
                    val resolvedMessageId = runCatching { onMessage.accept(data, messageId, metadata, eventId) }
>>>>>>> 77849cc9
                        .onFailure { logger.error(it) { "Error while adding message into batcher" } }.getOrNull()
                    runCatching { if(resolvedMessageId != null && event != null) { storeEvent(event.messageID(resolvedMessageId), eventId ?: this@Channel.eventId) } }
                        .onFailure { logger.error(it) { "Error while publishing mangler event." } }
                }.onFailure {
                    logger.error(it) { "Post process of '${messageId?.toJson()}' message id failure" }
                }
            }, sendExecutor)

<<<<<<< HEAD
            if(mode.socketSend && buffer.isReadable) {
                channel.send(buffer.asReadOnly()).apply {
                    onSuccess { complete(messageId) }
                    onFailure {
                        logger.error(it) { "TcpChannel.send operation of '${messageId?.toJson()}' message id failure" }
                        completeExceptionally(it)
                    }
                    onCancel { cancel(true) }
=======
            channel.send(buffer.asReadOnly()).apply {
                onSuccess { complete(messageId to Instant.now()) }
                onFailure {
                    logger.error(it) { "TcpChannel.send operation of '${messageId.toJson()}' message id failure" }
                    completeExceptionally(it)
>>>>>>> 77849cc9
                }
            } else {
                complete(messageId)
            }
        } catch (e: Exception) {
            logger.error(e) { "Channel.send operation failure" }
            completeExceptionally(e)
        } finally {
            lock.unlock()
        }
    }.thenApply { (messageId, _) -> messageId }

    override fun close(): CompletableFuture<Unit> {
        logger.debug { "Trying to disconnect from: $address (session: $sessionAlias)" }

        reconnectEnabled = false

        lock.withLock {
            if (!isOpen) {
                logger.warn { "Already disconnected from: $address (session: $sessionAlias)" }
                return closeFuture
            }

            if (!closeFuture.isDone) {
                logger.warn { "Already disconnecting from: $address (session: $sessionAlias)" }
                return closeFuture
            }

            if (publishConnectEvents) onInfo("Disconnecting from: $address (session: $sessionAlias)")

            closeFuture = CompletableFuture()
            val channelFuture = channel.close()

            channelFuture.onSuccess { closeFuture.complete(Unit) }

            channelFuture.onFailure {
                onError("Failed to disconnect from: $address (session: $sessionAlias)", it)
                closeFuture.completeExceptionally(it)
            }

            channelFuture.onCancel {
                onInfo("Cancelled disconnect from: $address (session: $sessionAlias)")
                closeFuture.cancel(true)
            }

            return closeFuture
        }
    }

    override fun onOpen() {
        if (publishConnectEvents) onInfo("Connected to: $address (session: $sessionAlias)")
        handler.onOpen(this)
        mangler.onOpen(this)
    }

    override fun onReceive(buffer: ByteBuf): ByteBuf? {
        logger.trace { "Received data on '$sessionAlias' session: ${hexDump(buffer)}" }
        return handler.onReceive(this, buffer)
    }

<<<<<<< HEAD
    override fun onMessage(message: ByteBuf) {
        val messageId = nextMessageId(bookName, sessionGroup, sessionAlias, FIRST)
        logger.trace { "Received message on '$sessionAlias' session: ${hexDump(message)}" }
        val metadata = handler.onIncoming(this, message.asReadOnly(), messageId)
        mangler.onIncoming(this, message.asReadOnly(), metadata, messageId)
=======
    override fun onMessage(message: ByteBuf, receiveTimestamp: Instant) {
        logger.trace { "Received message on '$sessionAlias' session: ${hexDump(message)}" }
        val metadata: Map<String, String> = handler.onIncoming(this, message.asReadOnly())
        mangler.onIncoming(this, message.asReadOnly(), metadata)
>>>>>>> 77849cc9

        val messageCopy = Unpooled.copiedBuffer(message)
        message.release()

<<<<<<< HEAD
        onMessage.accept(messageCopy, messageId, metadata, null)
=======
        // Add the timestamp in the end just in case
        val finalMetadata = metadata.add(IChannel.OPERATION_TIMESTAMP_PROPERTY, receiveTimestamp.toString())

        onMessage.accept(messageCopy, nextMessageId(bookName, sessionGroup, sessionAlias, FIRST), finalMetadata, null)
>>>>>>> 77849cc9
    }

    override fun onError(cause: Throwable): Unit = onError("Error on: $address (session: $sessionAlias)", cause)

    override fun onClose() {
        if (publishConnectEvents) onInfo("Disconnected from: $address (session: $sessionAlias)")

        runCatching(handler::onClose).onFailure(::onError)
        runCatching(mangler::onClose).onFailure(::onError)

        if (reconnect) {
            executor.schedule({ if (!isOpen && reconnect) open() }, reconnectDelay, MILLISECONDS)
        }
    }

    private fun onInfo(message: String) {
        logger.info(message)
        storeEvent(message.toEvent(), eventId)
    }

    private fun onError(message: String, cause: Throwable) {
        logger.error(message, cause)
        storeEvent(message.toErrorEvent(cause), eventId)
    }

    private fun storeEvent(event: CommonEvent, parentEventId: EventID) = onEvent(event.toProto(parentEventId))

    private fun <K, V> Map<K, V>.add(key: K, value: V): Map<K, V> =
        (this as? MutableMap<K, V>
            ?: HashMap(this)).also {
            it[key] = value
        }

    companion object {
        @Suppress("UNCHECKED_CAST")
        fun <V, F : NettyFuture<V>> F.onSuccess(action: () -> Unit): F {
            return addListener { if (isSuccess) action() } as F
        }

        @Suppress("UNCHECKED_CAST")
        fun <V, F : NettyFuture<V>> F.onFailure(action: (cause: Throwable) -> Unit): F {
            return addListener { cause()?.run(action) } as F
        }

        @Suppress("UNCHECKED_CAST")
        fun <V, F : NettyFuture<V>> F.onCancel(action: () -> Unit): F {
            return addListener { if (isCancelled) action() } as F
        }
    }
}<|MERGE_RESOLUTION|>--- conflicted
+++ resolved
@@ -167,23 +167,17 @@
             if (mode.handle) handler.onOutgoing(this@Channel, buffer, metadata)
 
             val event = if (mode.mangle && buffer.isReadable) mangler.onOutgoing(this@Channel, buffer, metadata) else null
-            val messageId = if(mode.mstoreSend && buffer.isReadable) nextMessageId(bookName, sessionGroup, sessionAlias, SECOND) else null
+            val messageId = if(mode.mstoreSend && buffer.isReadable) nextMessageId(bookName, sessionGroup, sessionAlias, SECOND) else MessageID.getDefaultInstance()
 
             // Date from buffer should be copied for prost-processing (mangler.postOutgoing and onMessage handling).
             // The post-processing is executed asynchronously after sending message via tcp channel where original buffer is released
             val data = Unpooled.copiedBuffer(buffer).asReadOnly()
             thenAcceptAsync({ (messageId, sendingTimestamp) ->
                 runCatching {
-<<<<<<< HEAD
                     logger.trace { "Post process of '${messageId?.toJson()}' message id: ${hexDump(data)}" }
                     if (mode.mangle && data.isReadable) mangler.postOutgoing(this@Channel, data, metadata)
+                    metadata[IChannel.OPERATION_TIMESTAMP_PROPERTY] = sendingTimestamp.toString()
                     val resolvedMessageId = runCatching { if(messageId != null) onMessage.accept(data, messageId, metadata, eventId) else null }
-=======
-                    logger.trace { "Post process of '${messageId.toJson()}' message id: ${hexDump(data)}" }
-                    if (mode.mangle) mangler.postOutgoing(this@Channel, data, metadata)
-                    metadata[IChannel.OPERATION_TIMESTAMP_PROPERTY] = sendingTimestamp.toString()
-                    val resolvedMessageId = runCatching { onMessage.accept(data, messageId, metadata, eventId) }
->>>>>>> 77849cc9
                         .onFailure { logger.error(it) { "Error while adding message into batcher" } }.getOrNull()
                     runCatching { if(resolvedMessageId != null && event != null) { storeEvent(event.messageID(resolvedMessageId), eventId ?: this@Channel.eventId) } }
                         .onFailure { logger.error(it) { "Error while publishing mangler event." } }
@@ -192,25 +186,17 @@
                 }
             }, sendExecutor)
 
-<<<<<<< HEAD
             if(mode.socketSend && buffer.isReadable) {
                 channel.send(buffer.asReadOnly()).apply {
-                    onSuccess { complete(messageId) }
+                    onSuccess { complete(messageId to Instant.now()) }
                     onFailure {
                         logger.error(it) { "TcpChannel.send operation of '${messageId?.toJson()}' message id failure" }
                         completeExceptionally(it)
                     }
                     onCancel { cancel(true) }
-=======
-            channel.send(buffer.asReadOnly()).apply {
-                onSuccess { complete(messageId to Instant.now()) }
-                onFailure {
-                    logger.error(it) { "TcpChannel.send operation of '${messageId.toJson()}' message id failure" }
-                    completeExceptionally(it)
->>>>>>> 77849cc9
                 }
             } else {
-                complete(messageId)
+                complete(messageId to Instant.now())
             }
         } catch (e: Exception) {
             logger.error(e) { "Channel.send operation failure" }
@@ -268,30 +254,18 @@
         return handler.onReceive(this, buffer)
     }
 
-<<<<<<< HEAD
-    override fun onMessage(message: ByteBuf) {
+    override fun onMessage(message: ByteBuf, receiveTimestamp: Instant) {
         val messageId = nextMessageId(bookName, sessionGroup, sessionAlias, FIRST)
         logger.trace { "Received message on '$sessionAlias' session: ${hexDump(message)}" }
         val metadata = handler.onIncoming(this, message.asReadOnly(), messageId)
         mangler.onIncoming(this, message.asReadOnly(), metadata, messageId)
-=======
-    override fun onMessage(message: ByteBuf, receiveTimestamp: Instant) {
-        logger.trace { "Received message on '$sessionAlias' session: ${hexDump(message)}" }
-        val metadata: Map<String, String> = handler.onIncoming(this, message.asReadOnly())
-        mangler.onIncoming(this, message.asReadOnly(), metadata)
->>>>>>> 77849cc9
 
         val messageCopy = Unpooled.copiedBuffer(message)
         message.release()
-
-<<<<<<< HEAD
-        onMessage.accept(messageCopy, messageId, metadata, null)
-=======
         // Add the timestamp in the end just in case
         val finalMetadata = metadata.add(IChannel.OPERATION_TIMESTAMP_PROPERTY, receiveTimestamp.toString())
 
         onMessage.accept(messageCopy, nextMessageId(bookName, sessionGroup, sessionAlias, FIRST), finalMetadata, null)
->>>>>>> 77849cc9
     }
 
     override fun onError(cause: Throwable): Unit = onError("Error on: $address (session: $sessionAlias)", cause)
