/*
<<<<<<< HEAD
 * Copyright 2021-2023 Exactpro (Exactpro Systems Limited)
=======
 * Copyright 2021-2024 Exactpro (Exactpro Systems Limited)
>>>>>>> a7b86ef2
 *
 * Licensed under the Apache License, Version 2.0 (the "License");
 * you may not use this file except in compliance with the License.
 * You may obtain a copy of the License at
 *
 *     http://www.apache.org/licenses/LICENSE-2.0
 *
 * Unless required by applicable law or agreed to in writing, software
 * distributed under the License is distributed on an "AS IS" BASIS,
 * WITHOUT WARRANTIES OR CONDITIONS OF ANY KIND, either express or implied.
 * See the License for the specific language governing permissions and
 * limitations under the License.
 */

package com.exactpro.th2.conn.dirty.tcp.core

import com.exactpro.th2.common.event.Event
import com.exactpro.th2.common.grpc.AnyMessage
import com.exactpro.th2.common.grpc.Direction.SECOND
import com.exactpro.th2.common.grpc.EventBatch
import com.exactpro.th2.common.grpc.EventID
import com.exactpro.th2.common.grpc.MessageGroup
import com.exactpro.th2.common.grpc.MessageGroupBatch
import com.exactpro.th2.common.grpc.MessageID
import com.exactpro.th2.common.message.bookName
import com.exactpro.th2.common.message.direction
import com.exactpro.th2.common.message.sessionAlias
import com.exactpro.th2.common.message.sessionGroup
import com.exactpro.th2.common.schema.dictionary.DictionaryType
import com.exactpro.th2.common.schema.grpc.router.GrpcRouter
<<<<<<< HEAD
=======
import com.exactpro.th2.common.schema.message.DeliveryMetadata
>>>>>>> a7b86ef2
import com.exactpro.th2.common.schema.message.MessageRouter
import com.exactpro.th2.common.schema.message.QueueAttribute
import com.exactpro.th2.common.schema.message.QueueAttribute.EVENT
import com.exactpro.th2.common.schema.message.QueueAttribute.PUBLISH
import com.exactpro.th2.common.schema.message.impl.rabbitmq.transport.Direction.OUTGOING
import com.exactpro.th2.common.schema.message.impl.rabbitmq.transport.GroupBatch
import com.exactpro.th2.common.schema.message.impl.rabbitmq.transport.Message
import com.exactpro.th2.common.schema.message.impl.rabbitmq.transport.RawMessage
import com.exactpro.th2.common.utils.event.EventBatcher
import com.exactpro.th2.common.utils.event.transport.toProto
import com.exactpro.th2.common.utils.message.RAW_DIRECTION_SELECTOR
import com.exactpro.th2.common.utils.message.RAW_GROUP_SELECTOR
import com.exactpro.th2.common.utils.message.id
import com.exactpro.th2.common.utils.message.transport.MessageBatcher.Companion.ALIAS_SELECTOR
import com.exactpro.th2.common.utils.message.transport.MessageBatcher.Companion.GROUP_SELECTOR
import com.exactpro.th2.common.utils.message.transport.toProto
import com.exactpro.th2.conn.dirty.tcp.core.api.IHandler
import com.exactpro.th2.conn.dirty.tcp.core.api.IHandlerFactory
import com.exactpro.th2.conn.dirty.tcp.core.api.IManglerFactory
import com.exactpro.th2.conn.dirty.tcp.core.api.impl.HandlerContext
import com.exactpro.th2.conn.dirty.tcp.core.api.impl.ManglerContext
import com.exactpro.th2.conn.dirty.tcp.core.api.impl.mangler.NoOpMangler
import com.exactpro.th2.conn.dirty.tcp.core.util.eventId
import com.exactpro.th2.conn.dirty.tcp.core.util.logId
import com.exactpro.th2.conn.dirty.tcp.core.util.messageId
import com.exactpro.th2.conn.dirty.tcp.core.util.sessionAlias
import com.exactpro.th2.conn.dirty.tcp.core.util.storeEvent
import com.exactpro.th2.conn.dirty.tcp.core.util.toErrorEvent
import com.exactpro.th2.conn.dirty.tcp.core.util.toEvent
import com.exactpro.th2.conn.dirty.tcp.core.util.toProtoRawMessageBuilder
import com.exactpro.th2.conn.dirty.tcp.core.util.toTransportRawMessageBuilder
import io.netty.buffer.ByteBuf
import io.netty.channel.nio.NioEventLoopGroup
import io.netty.handler.traffic.GlobalTrafficShapingHandler
import mu.KotlinLogging
import java.io.IOException
import java.io.InputStream
import java.time.Instant
import java.util.concurrent.ConcurrentHashMap
import java.util.concurrent.Executors
import java.util.concurrent.TimeUnit.SECONDS
import com.exactpro.th2.common.event.bean.Message as BodyMessage
import com.exactpro.th2.common.grpc.Event as GrpcEvent
import com.exactpro.th2.common.schema.message.impl.rabbitmq.transport.MessageGroup as TransportMessageGroup
import com.exactpro.th2.common.utils.message.RawMessageBatcher as ProtoMessageBatcher
import com.exactpro.th2.common.utils.message.transport.MessageBatcher as TransportMessageBatcher

class Microservice(
    private val defaultBook: String,
    private val boxName: String,
    private val settings: Settings,
    private val readDictionary: (DictionaryType) -> InputStream,
    private val eventRouter: MessageRouter<EventBatch>,
    private val protoMessageRouter: MessageRouter<MessageGroupBatch>,
    private val transportMessageRouter: MessageRouter<GroupBatch>,
    private val handlerFactory: IHandlerFactory,
    private val manglerFactory: IManglerFactory,
    private val grpcRouter: GrpcRouter,
    private val registerResource: (name: String, destructor: () -> Unit) -> Unit,
) {
    private val errorEventIdsByBook = ConcurrentHashMap<String, EventID>()
    private val groupEventIds = ConcurrentHashMap<String, EventID>()
    private val sessionEventIds = ConcurrentHashMap<String, EventID>()
    private val bookContexts: Map<String, BookContext>
    private val bookNames: Set<String>

    private val executor = Executors.newScheduledThreadPool(settings.appThreads + settings.ioThreads).apply {
        registerResource("executor") {
            shutdown()

            if (!awaitTermination(5, SECONDS)) {
                K_LOGGER.warn { "Failed to shutdown executor in 5 seconds" }
                shutdownNow()
            }
        }
    }

    private val eventLoopGroup = NioEventLoopGroup(settings.ioThreads, executor).apply {
        registerResource("event-loop-group") {
            shutdownGracefully().syncUninterruptibly()
        }
    }

    private val shaper = GlobalTrafficShapingHandler(executor, settings.sendLimit, settings.receiveLimit).apply {
        registerResource("traffic-shaper", ::release)
    }

    private val eventBatcher = EventBatcher(
        maxBatchSizeInItems = settings.maxBatchSize,
        maxFlushTime = settings.maxFlushTime,
        executor = executor
    ) { batch ->
        eventRouter.sendAll(batch, PUBLISH.toString(), EVENT.toString())
    }.apply {
        registerResource("event-batcher", ::close)
    }

    private val handlers = ConcurrentHashMap<String, MutableMap<String, IHandler>>()

    private val channelFactory: ChannelFactory

    init {

        fun getMessageAcceptor(book: String) = if (settings.useTransport) {
            val messageBatcher = TransportMessageBatcher(
                settings.maxBatchSize,
                settings.maxFlushTime,
                book,
                if (settings.batchByGroup) GROUP_SELECTOR else ALIAS_SELECTOR,
                executor
            ) { batch ->
                transportMessageRouter.send(batch)
                publishSentEvents(batch)
            }.apply {
                registerResource("transport-message-batcher-$book", ::close)
            }

            fun(buff: ByteBuf, messageId: MessageID, metadata: Map<String, String>, eventId: EventID?): MessageID {
                val builder = buff.toTransportRawMessageBuilder(messageId, metadata, eventId)
                messageBatcher.onMessage(builder, messageId.connectionId.sessionGroup)
                // message ID is updated by messageBatcher (the timestamp is set)
                return builder.idBuilder().build().toProto(
                    book = messageId.bookName,
                    sessionGroup = messageId.connectionId.sessionGroup,
                )
            }
        } else {
            val messageBatcher = ProtoMessageBatcher(
                settings.maxBatchSize,
                settings.maxFlushTime,
                if (settings.batchByGroup) RAW_GROUP_SELECTOR else RAW_DIRECTION_SELECTOR,
                executor
            ) { batch ->
                protoMessageRouter.send(batch, QueueAttribute.RAW.value)
                publishSentEvents(batch)
            }.apply {
                registerResource("proto-message-batcher-$book", ::close)
            }

            fun(buff: ByteBuf, messageId: MessageID, metadata: Map<String, String>, eventId: EventID?): MessageID {
                val builder = buff.toProtoRawMessageBuilder(messageId, metadata, eventId)
                messageBatcher.onMessage(builder)
                // message ID is updated by messageBatcher (the timestamp is set)
                return builder.id
            }
        }

        bookContexts = settings.sessions
            .asSequence()
            .map { it.bookName ?: defaultBook }
            .distinct()
            .associateWith {
                BookContext(it, getMessageAcceptor(it), createRootEventID(it, boxName, eventRouter))
            }

        bookNames = bookContexts.keys

        channelFactory = ChannelFactory(
            executor,
            eventLoopGroup,
            shaper,
            eventBatcher::onEvent,
            eventRouter::storeEvent,
            settings.publishConnectEvents
        ) { book ->
            bookContexts[book]?.acceptor ?: error("Not found acceptor for book: $book")
        }

        settings.sessions.forEach(::initSession)
    }

    fun run() {
        handlers.forEach { (group, handlers) ->
            handlers.forEach { (session, handler) ->
                runCatching(handler::onStart).onFailure {
                    throw IllegalStateException("Failed to start handler: $group/$session", it)
                }
            }
        }

        val proto = runCatching {
            checkNotNull(protoMessageRouter.subscribe(::handleBatch, INPUT_QUEUE_ATTRIBUTE, RAW_QUEUE_ATTRIBUTE))
        }.onSuccess { monitor ->
            registerResource("proto-raw-monitor", monitor::unsubscribe)
        }.onFailure {
            K_LOGGER.warn(it) { "Failed to subscribe to input protobuf queue" }
        }

        val transport = runCatching {
            checkNotNull(transportMessageRouter.subscribe(::handleBatch, INPUT_QUEUE_ATTRIBUTE, TRANSPORT_QUEUE_ATTRIBUTE))
        }.onSuccess { monitor ->
            registerResource("transport-raw-monitor", monitor::unsubscribe)
        }.onFailure {
            K_LOGGER.warn(it) { "Failed to subscribe to input transport queue" }
        }

        if (proto.isFailure && transport.isFailure) {
            error("Subscribe pin should be declared at least one of protobuf or transport protocols")
        }
    }

    @Suppress("UNUSED_PARAMETER")
    private fun handleBatch(metadata: DeliveryMetadata, batch: MessageGroupBatch) {
        batch.groupsList.forEach { group ->
            group.runCatching(::handleGroup).recoverCatching { cause ->
                onError("Failed to handle protobuf message group", group, cause)
            }
        }
    }
    private fun handleGroup(group: MessageGroup) {
        if (group.messagesCount != 1) {
            onError("Protobuf message group must contain only a single message", group)
            return
        }

        val message = group.messagesList[0]

        if (!message.hasRawMessage()) {
            onHandleError("Protobuf message is not a raw message", message)
            return
        }

        val rawMessage = message.rawMessage

        rawMessage.eventId?.also { eventId ->
            if (!bookNames.contains(eventId.bookName)) {
                onHandleError("Unexpected book name: ${eventId.bookName} (expected one of: ${bookNames})", message)
                return
            }
        }

        val sessionAlias = rawMessage.sessionAlias
        val sessionGroup = rawMessage.sessionGroup.ifBlank { sessionAlias }
        val book = rawMessage.bookName

        val handler = channelFactory.getHandler(book, sessionGroup, sessionAlias) ?: run {
            onHandleError("Unknown session book or group or alias: $book/$sessionGroup/$sessionAlias", message)
            return
        }

        handler.send(rawMessage).exceptionally {
            onHandleError("Failed to send protobuf message", message, it)
            null
        }
    }

    @Suppress("UNUSED_PARAMETER")
    private fun handleBatch(metadata: DeliveryMetadata, batch: GroupBatch) {
        batch.groups.forEach { group ->
            group.runCatching {
                handleGroup(group, batch.book, batch.sessionGroup)
            }.recoverCatching { cause ->
                onError("Failed to handle transport message group", group, batch.book, batch.sessionGroup, cause)
            }
        }
    }

    private fun handleGroup(group: TransportMessageGroup, batchBook: String, sessionGroup: String) {
        if (group.messages.size != 1) {
            onError("Transport message group must contain only a single message", group, batchBook, sessionGroup)
            return
        }

        val message = group.messages[0]

        if (message !is RawMessage) {
            onHandleError("Transport message is not a raw message", message, batchBook, sessionGroup)
            return
        }

        message.eventId?.also { eventId ->
            if(!bookNames.contains(eventId.book)) {
                onHandleError(
                    "Unexpected book name: ${eventId.book} (expected one of the following: $bookNames)",
                    message,
                    batchBook,
                    sessionGroup
                )
                return
            }
        }

        val sessionAlias = message.id.sessionAlias
        val resolvedSessionGroup = sessionGroup.ifBlank { sessionAlias }

        val handler = channelFactory.getHandler(batchBook, resolvedSessionGroup, sessionAlias) ?: run {
            onHandleError(
                "Unknown session book or group or alias: $batchBook/$resolvedSessionGroup/$sessionAlias",
                message,
                batchBook,
                resolvedSessionGroup
            )
            return
        }

        handler.send(message).exceptionally {
            onHandleError("Failed to send transport message", message, batchBook, resolvedSessionGroup, it)
            null
        }
    }

    private fun initSession(session: SessionSettings) {
        val sessionGroup = session.sessionGroup
        val sessionAlias = session.sessionAlias
        val book = session.bookName ?: defaultBook
        val rootEventID = bookContexts[book]?.rootEventID ?: error("Not found root event id for book: $book")

        val groupEventId = groupEventIds.computeIfAbsent(sessionGroup) { group ->
            eventRouter.storeEvent("Group: $group".toEvent(), rootEventID)
        }

        val sessionEventId = sessionEventIds.computeIfAbsent(sessionAlias) { alias ->
            eventRouter.storeEvent("Session: $alias".toEvent(), groupEventId)
        }

        val sendEvent: (Event, EventID?) -> EventID = { event, eventId -> event.toProto(eventId ?: sessionEventId).also { onEvent(it) }.id }

<<<<<<< HEAD
        val handlerContext = HandlerContext(session.handler, sessionAlias, channelFactory, readDictionary, sendEvent) {clazz -> grpcRouter.getService(clazz)}
=======
        val handlerContext = HandlerContext(
            session.handler,
            book,
            sessionAlias,
            channelFactory,
            readDictionary,
            sendEvent
        ) { clazz -> grpcRouter.getService(clazz) }
>>>>>>> a7b86ef2
        val handler = handlerFactory.create(handlerContext)

        val mangler = when (val settings = session.mangler) {
            null -> NoOpMangler
            else -> manglerFactory.create(ManglerContext(settings, readDictionary, sendEvent))
        }

        channelFactory.registerSession(sessionGroup, sessionAlias, book, handler, mangler, sessionEventId)

        registerResource("handler-$sessionAlias", handler::close)
        registerResource("mangler-$sessionAlias", mangler::close)

        handlers.computeIfAbsent(sessionGroup) { ConcurrentHashMap() }[sessionAlias] = handler
    }

    private fun publishSentEvents(batch: MessageGroupBatch) {
        if (!settings.publishSentEvents) return

        publishSentEvent(hashMapOf<EventID, MutableList<MessageID>>().apply {
            for (group in batch.groupsList) {
                val message = group.messagesList[0].rawMessage
                val eventId = message.eventId ?: continue
                if (message.direction != SECOND) continue
                computeIfAbsent(eventId) { mutableListOf() } += message.metadata.id
            }
        })
    }

    private fun publishSentEvents(batch: GroupBatch) {
        if (!settings.publishSentEvents) return

        publishSentEvent(hashMapOf<EventID, MutableList<MessageID>>().apply {
            for (group in batch.groups) {
                val message = group.messages[0]
                val eventId = message.eventId ?: continue
                if (message.id.direction != OUTGOING) continue
                computeIfAbsent(eventId.toProto()) { mutableListOf() } += message.id.toProto(batch.book, batch.sessionGroup)
            }
        })
    }

    private fun publishSentEvent(eventMessages: HashMap<EventID, MutableList<MessageID>>) {
        for ((eventId, messageIds) in eventMessages) {
            val event = "Sent ${messageIds.size} message(s)".toEvent()
            messageIds.forEach(event::messageID)
            onEvent(event.toProto(eventId))
        }
    }

    private fun onEvent(event: GrpcEvent) {
        eventBatcher.onEvent(event)
    }

    private fun onHandleError(error: String, message: AnyMessage, cause: Throwable? = null) {
        onHandleError(error, cause, message.messageId, message.getErrorEventId())
    }

    private fun onHandleError(
        error: String,
        message: Message<*>,
        book: String,
        sessionGroup: String,
        cause: Throwable? = null
    ) {
        onHandleError(error, cause, message.id.toProto(book, sessionGroup), message.getErrorEventId(book))
    }

    private fun onHandleError(error: String, cause: Throwable?, id: MessageID, parentEventId: EventID) {
        // Message id isn't attached to event because the message will not be stored into cradle.
        // Also, origin message id can be invalid according to MessageUtils.isValid check
        val event = error.toErrorEvent(cause)
            .bodyData(BodyMessage().apply { data = "Origin message Id: ${id.logId}" })
        K_LOGGER.error("$error (message: ${id.logId})", cause)
        onEvent(event.toProto(parentEventId))
    }


    private fun onError(error: String, group: MessageGroup, cause: Throwable? = null) {
        val messageIds = group.messagesList.groupBy(
            { it.getErrorEventId() },
            { it.messageId }
        )

        onError(cause, error, messageIds)
    }

    private fun onError(
        error: String,
        group: TransportMessageGroup,
        book: String,
        sessionGroup: String,
        cause: Throwable? = null
    ) {
        val messageIds = group.messages.groupBy(
            { it.getErrorEventId(book) },
            { it.id.toProto(book, sessionGroup) }
        )

        onError(cause, error, messageIds)
    }

    private fun onError(cause: Throwable?, error: String, messageIds: Map<EventID, List<MessageID>>) {
        K_LOGGER.error(cause) { "$error (messages: ${messageIds.values.flatten().map(MessageID::logId)})" }

        messageIds.forEach { (parentEventId, messageIds) ->
            val event = error.toErrorEvent(cause)
            messageIds.forEach(event::messageID)
            onEvent(event.toProto(parentEventId))
        }
    }

    private fun AnyMessage.getErrorEventId(): EventID {
        return eventId ?: sessionEventIds[sessionAlias] ?: errorEventIdByBook(bookName)
    }

    private fun Message<*>.getErrorEventId(book: String): EventID {
        return eventId?.toProto() ?: sessionEventIds[id.sessionAlias] ?: errorEventIdByBook(book)
    }

    private fun errorEventIdByBook(book: String): EventID {
        return errorEventIdsByBook.computeIfAbsent(book) {
            eventRouter.storeEvent(
                "Errors".toErrorEvent(),
                bookContexts[it]?.rootEventID ?: error("Not found root event id for book: $it")
            )
        }
    }

    companion object {
        private val K_LOGGER = KotlinLogging.logger {}

        private const val INPUT_QUEUE_ATTRIBUTE = "send"
        private const val RAW_QUEUE_ATTRIBUTE = "raw"
        private const val TRANSPORT_QUEUE_ATTRIBUTE = "transport-group"

        fun createRootEventID(
            book: String,
            scope: String,
            eventRouter: MessageRouter<EventBatch>
        ): EventID {
            val customBookRoot = try {
                 Event.start()
                    .endTimestamp()
                    .name("$scope with non-default book ${book}: ${Instant.now()}")
                    .type("RootEvent")
                    .description("Root event")
                    .status(Event.Status.PASSED)
                    .toProto(book, scope)
            } catch (e: IOException) {
                throw IllegalStateException("Can not create root event with custom book.", e)
            }
            try {
                eventRouter.sendAll(EventBatch.newBuilder().apply { addEvents(customBookRoot) }.build())
            } catch (e: IOException) {
                throw IllegalStateException("Can not send root event with custom book.", e)
            }
            return customBookRoot.id

        }
    }
}<|MERGE_RESOLUTION|>--- conflicted
+++ resolved
@@ -1,9 +1,5 @@
 /*
-<<<<<<< HEAD
- * Copyright 2021-2023 Exactpro (Exactpro Systems Limited)
-=======
  * Copyright 2021-2024 Exactpro (Exactpro Systems Limited)
->>>>>>> a7b86ef2
  *
  * Licensed under the Apache License, Version 2.0 (the "License");
  * you may not use this file except in compliance with the License.
@@ -34,10 +30,7 @@
 import com.exactpro.th2.common.message.sessionGroup
 import com.exactpro.th2.common.schema.dictionary.DictionaryType
 import com.exactpro.th2.common.schema.grpc.router.GrpcRouter
-<<<<<<< HEAD
-=======
 import com.exactpro.th2.common.schema.message.DeliveryMetadata
->>>>>>> a7b86ef2
 import com.exactpro.th2.common.schema.message.MessageRouter
 import com.exactpro.th2.common.schema.message.QueueAttribute
 import com.exactpro.th2.common.schema.message.QueueAttribute.EVENT
@@ -355,9 +348,6 @@
 
         val sendEvent: (Event, EventID?) -> EventID = { event, eventId -> event.toProto(eventId ?: sessionEventId).also { onEvent(it) }.id }
 
-<<<<<<< HEAD
-        val handlerContext = HandlerContext(session.handler, sessionAlias, channelFactory, readDictionary, sendEvent) {clazz -> grpcRouter.getService(clazz)}
-=======
         val handlerContext = HandlerContext(
             session.handler,
             book,
@@ -366,7 +356,6 @@
             readDictionary,
             sendEvent
         ) { clazz -> grpcRouter.getService(clazz) }
->>>>>>> a7b86ef2
         val handler = handlerFactory.create(handlerContext)
 
         val mangler = when (val settings = session.mangler) {
