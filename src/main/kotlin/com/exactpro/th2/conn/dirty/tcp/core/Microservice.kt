/*
 * Copyright 2021-2023 Exactpro (Exactpro Systems Limited)
 *
 * Licensed under the Apache License, Version 2.0 (the "License");
 * you may not use this file except in compliance with the License.
 * You may obtain a copy of the License at
 *
 *     http://www.apache.org/licenses/LICENSE-2.0
 *
 * Unless required by applicable law or agreed to in writing, software
 * distributed under the License is distributed on an "AS IS" BASIS,
 * WITHOUT WARRANTIES OR CONDITIONS OF ANY KIND, either express or implied.
 * See the License for the specific language governing permissions and
 * limitations under the License.
 */

package com.exactpro.th2.conn.dirty.tcp.core

import com.exactpro.th2.common.event.Event
import com.exactpro.th2.common.grpc.AnyMessage
import com.exactpro.th2.common.grpc.Direction.SECOND
import com.exactpro.th2.common.grpc.EventBatch
import com.exactpro.th2.common.grpc.EventID
import com.exactpro.th2.common.grpc.MessageGroup
import com.exactpro.th2.common.grpc.MessageGroupBatch
import com.exactpro.th2.common.grpc.MessageID
import com.exactpro.th2.common.message.direction
import com.exactpro.th2.common.message.sessionAlias
import com.exactpro.th2.common.message.sessionGroup
import com.exactpro.th2.common.schema.dictionary.DictionaryType
<<<<<<< HEAD
import com.exactpro.th2.common.schema.message.DeliveryMetadata
=======
import com.exactpro.th2.common.schema.grpc.router.GrpcRouter
>>>>>>> f6c20a92
import com.exactpro.th2.common.schema.message.MessageRouter
import com.exactpro.th2.common.schema.message.QueueAttribute
import com.exactpro.th2.common.schema.message.QueueAttribute.EVENT
import com.exactpro.th2.common.schema.message.QueueAttribute.PUBLISH
import com.exactpro.th2.common.utils.event.EventBatcher
import com.exactpro.th2.conn.dirty.tcp.core.api.IHandler
import com.exactpro.th2.conn.dirty.tcp.core.api.IHandlerFactory
import com.exactpro.th2.conn.dirty.tcp.core.api.IManglerFactory
import com.exactpro.th2.conn.dirty.tcp.core.api.impl.DummyManglerFactory.DummyMangler
import com.exactpro.th2.conn.dirty.tcp.core.api.impl.HandlerContext
import com.exactpro.th2.conn.dirty.tcp.core.api.impl.ManglerContext
import com.exactpro.th2.conn.dirty.tcp.core.util.eventId
import com.exactpro.th2.conn.dirty.tcp.core.util.logId
import com.exactpro.th2.conn.dirty.tcp.core.util.messageId
import com.exactpro.th2.conn.dirty.tcp.core.util.sessionAlias
import com.exactpro.th2.conn.dirty.tcp.core.util.storeEvent
import com.exactpro.th2.conn.dirty.tcp.core.util.toErrorEvent
import com.exactpro.th2.conn.dirty.tcp.core.util.toEvent
import io.netty.channel.nio.NioEventLoopGroup
import io.netty.handler.traffic.GlobalTrafficShapingHandler
import mu.KotlinLogging
import java.io.InputStream
import java.util.concurrent.ConcurrentHashMap
import java.util.concurrent.Executors
import java.util.concurrent.TimeUnit.SECONDS

class Microservice(
    private val rootEventId: EventID,
    private val settings: Settings,
    private val readDictionary: (DictionaryType) -> InputStream,
    private val eventRouter: MessageRouter<EventBatch>,
    private val messageRouter: MessageRouter<MessageGroupBatch>,
    private val handlerFactory: IHandlerFactory,
    private val manglerFactory: IManglerFactory,
    private val grpcRouter: GrpcRouter,
    private val registerResource: (name: String, destructor: () -> Unit) -> Unit,
) {
    private val logger = KotlinLogging.logger {}

    private val errorEventId by lazy { eventRouter.storeEvent("Errors".toErrorEvent(), rootEventId) }
    private val groupEventIds = ConcurrentHashMap<String, EventID>()
    private val sessionEventIds = ConcurrentHashMap<String, EventID>()

    private val executor = Executors.newScheduledThreadPool(settings.appThreads + settings.ioThreads).apply {
        registerResource("executor") {
            shutdown()

            if (!awaitTermination(5, SECONDS)) {
                logger.warn { "Failed to shutdown executor in 5 seconds" }
                shutdownNow()
            }
        }
    }

    private val eventLoopGroup = NioEventLoopGroup(settings.ioThreads, executor).apply {
        registerResource("event-loop-group") {
            shutdownGracefully().syncUninterruptibly()
        }
    }

    private val shaper = GlobalTrafficShapingHandler(executor, settings.sendLimit, settings.receiveLimit).apply {
        registerResource("traffic-shaper", ::release)
    }

    private val messageBatcher = MessageBatcher(
        settings.maxBatchSize,
        settings.maxFlushTime,
        if (settings.batchByGroup) GROUP_SELECTOR else ALIAS_SELECTOR,
        executor
    ) { batch ->
        messageRouter.send(batch, QueueAttribute.RAW.value)
        publishSentEvents(batch)
    }.apply {
        registerResource("message-batcher", ::close)
    }

    private val eventBatcher = EventBatcher(
        maxBatchSizeInItems = settings.maxBatchSize,
        maxFlushTime = settings.maxFlushTime,
        executor = executor
    ) { batch ->
        eventRouter.sendAll(batch, PUBLISH.toString(), EVENT.toString())
    }.apply {
        registerResource("event-batcher", ::close)
    }

    private val handlers = ConcurrentHashMap<String, MutableMap<String, IHandler>>()

    private val channelFactory = ChannelFactory(
        executor,
        eventLoopGroup,
        shaper,
        eventBatcher::onEvent,
        messageBatcher::onMessage,
        eventRouter::storeEvent,
        settings.publishConnectEvents
    )

    init {
        settings.sessions.forEach(::initSession)
    }

    fun run() {
        handlers.forEach { (group, handlers) ->
            handlers.forEach { (session, handler) ->
                runCatching(handler::onStart).onFailure {
                    throw IllegalStateException("Failed to start handler: $group/$session", it)
                }
            }
        }

        runCatching {
            checkNotNull(messageRouter.subscribe(::handleBatch, INPUT_QUEUE_ATTRIBUTE))
        }.onSuccess { monitor ->
            registerResource("raw-monitor", monitor::unsubscribe)
        }.onFailure {
            throw IllegalStateException("Failed to subscribe to input queue", it)
        }
    }

    private fun handleBatch(metadata: DeliveryMetadata, batch: MessageGroupBatch) {
        batch.groupsList.forEach { group ->
            group.runCatching(::handleGroup).recoverCatching { cause ->
                onError("Failed to handle message group", group, cause)
            }
        }
    }

    private fun handleGroup(group: MessageGroup) {
        if (group.messagesCount != 1) {
            onError("Message group must contain only a single message", group)
            return
        }

        val message = group.messagesList[0]

        if (!message.hasRawMessage()) {
            onError("Message is not a raw message", message)
            return
        }

        val rawMessage = message.rawMessage

        rawMessage.eventId?.run {
            if (bookName != rootEventId.bookName) {
                onError("Unexpected book name: $bookName (expected: ${rootEventId.bookName})", message)
                return
            }
        }

        val sessionAlias = rawMessage.sessionAlias
        val sessionGroup = rawMessage.sessionGroup.ifBlank { sessionAlias }

        val handler = channelFactory.getHandler(sessionGroup, sessionAlias) ?: run {
            onError("Unknown session group or alias: $sessionGroup/$sessionAlias", message)
            return
        }

        handler.send(rawMessage).exceptionally {
            onError("Failed to send message", message, it)
            null
        }
    }

    private fun initSession(session: SessionSettings) {
        val sessionGroup = session.sessionGroup
        val sessionAlias = session.sessionAlias

        val groupEventId = groupEventIds.getOrPut(sessionGroup) {
            eventRouter.storeEvent("Group: $sessionGroup".toEvent(), rootEventId)
        }

        val sessionEventId = sessionEventIds.getOrPut(sessionAlias) {
            eventRouter.storeEvent("Session: $sessionAlias".toEvent(), groupEventId)
        }

        val sendEvent: (Event) -> Unit = { onEvent(it, sessionEventId) }

        val handlerContext = HandlerContext(session.handler, sessionAlias, channelFactory, readDictionary, sendEvent) {clazz -> grpcRouter.getService(clazz)}
        val handler = handlerFactory.create(handlerContext)

        val mangler = when (val settings = session.mangler) {
            null -> DummyMangler
            else -> manglerFactory.create(ManglerContext(settings, readDictionary, sendEvent))
        }
        
        channelFactory.registerSession(sessionGroup, sessionAlias, handler, mangler, sessionEventId)

        registerResource("handler-$sessionAlias", handler::close)
        registerResource("mangler-$sessionAlias", mangler::close)

        handlers.getOrPut(sessionGroup, ::ConcurrentHashMap)[sessionAlias] = handler
    }

    private fun publishSentEvents(batch: MessageGroupBatch) {
        if (!settings.publishSentEvents) return

        val eventMessages = HashMap<EventID, MutableList<MessageID>>().apply {
            for (group in batch.groupsList) {
                val message = group.messagesList[0].rawMessage
                val eventId = message.eventId ?: continue
                if (message.direction != SECOND) continue
                getOrPut(eventId, ::ArrayList) += message.metadata.id
            }
        }

        for ((eventId, messageIds) in eventMessages) {
            val event = "Sent ${messageIds.size} message(s)".toEvent()
            messageIds.forEach(event::messageID)
            onEvent(event, eventId)
        }
    }

    private fun onEvent(event: Event, parentId: EventID) {
        eventBatcher.onEvent(event.toProto(parentId))
    }

    private fun onError(error: String, message: AnyMessage, cause: Throwable? = null) {
        val id = message.messageId
        val event = error.toErrorEvent(cause).messageID(id)
        logger.error("$error (message: ${id.logId})", cause)
        onEvent(event, message.getErrorEventId())
    }

    private fun onError(error: String, group: MessageGroup, cause: Throwable? = null) {
        val messageIds = group.messagesList.groupBy(
            { it.getErrorEventId() },
            { it.messageId }
        )

        logger.error(cause) { "$error (messages: ${messageIds.values.flatten().map(MessageID::logId)})" }

        messageIds.forEach { (parentEventId, messageIds) ->
            val event = error.toErrorEvent(cause)
            messageIds.forEach(event::messageID)
            onEvent(event, parentEventId)
        }
    }

    private fun AnyMessage.getErrorEventId(): EventID {
        return eventId ?: sessionEventIds[sessionAlias] ?: errorEventId
    }

    companion object {
        private const val INPUT_QUEUE_ATTRIBUTE = "send"
    }
}<|MERGE_RESOLUTION|>--- conflicted
+++ resolved
@@ -28,11 +28,8 @@
 import com.exactpro.th2.common.message.sessionAlias
 import com.exactpro.th2.common.message.sessionGroup
 import com.exactpro.th2.common.schema.dictionary.DictionaryType
-<<<<<<< HEAD
 import com.exactpro.th2.common.schema.message.DeliveryMetadata
-=======
 import com.exactpro.th2.common.schema.grpc.router.GrpcRouter
->>>>>>> f6c20a92
 import com.exactpro.th2.common.schema.message.MessageRouter
 import com.exactpro.th2.common.schema.message.QueueAttribute
 import com.exactpro.th2.common.schema.message.QueueAttribute.EVENT
@@ -153,6 +150,7 @@
         }
     }
 
+    @Suppress("UNUSED_PARAMETER")
     private fun handleBatch(metadata: DeliveryMetadata, batch: MessageGroupBatch) {
         batch.groupsList.forEach { group ->
             group.runCatching(::handleGroup).recoverCatching { cause ->
